---
repos:
    - repo: https://github.com/pre-commit/pre-commit-hooks
      rev: v4.5.0
      hooks:
          - id: check-added-large-files
            args: [--maxkb=800]
          - id: check-ast
          - id: check-case-conflict
          - id: check-builtin-literals
          - id: check-docstring-first
          - id: check-executables-have-shebangs
          - id: check-json
          - id: check-merge-conflict
          - id: check-symlinks
          - id: check-toml
          - id: check-yaml
          - id: detect-private-key
          - id: destroyed-symlinks
          - id: fix-byte-order-marker
          - id: forbid-new-submodules
          - id: mixed-line-ending
            args: [--fix=lf]
          - id: name-tests-test
          - id: requirements-txt-fixer
          - id: trailing-whitespace
    # - repo: https://github.com/jumanjihouse/pre-commit-hook-yamlfmt
    #   rev: 0.2.3
    #   hooks:
    #       - id: yamlfmt
    - repo: https://github.com/charliermarsh/ruff-pre-commit
      rev: v0.1.1
      hooks:
          - id: ruff
            args: [--fix, --exit-non-zero-on-fix]
    - repo: https://github.com/psf/black-pre-commit-mirror
      rev: 23.10.0
      hooks:
          - id: black
    # - repo: https://github.com/pre-commit/mirrors-mypy
    #   rev: v1.4.1
    #   hooks:
    #       - id: mypy
    #         additional_dependencies: [numpy, types-PyYAML, pandas>=2.0.3, polars>=0.18.10]
    #         types: [python]
    #         require_serial: true
<<<<<<< HEAD
#    - repo: local
#      hooks:
#          - id: mypy
#            name: mypy
#            entry: dmypy
#            types: [python]
#            # files: \.py$
#            language: python
#            require_serial: true
#            args: [run, --, --cache-fine-grained]
=======
    - repo: local
      hooks:
          - id: mypy
            name: mypy
            entry: mypy
            types: [python]
            language: python
            args: []
>>>>>>> 92ba8520
<|MERGE_RESOLUTION|>--- conflicted
+++ resolved
@@ -44,18 +44,6 @@
     #         additional_dependencies: [numpy, types-PyYAML, pandas>=2.0.3, polars>=0.18.10]
     #         types: [python]
     #         require_serial: true
-<<<<<<< HEAD
-#    - repo: local
-#      hooks:
-#          - id: mypy
-#            name: mypy
-#            entry: dmypy
-#            types: [python]
-#            # files: \.py$
-#            language: python
-#            require_serial: true
-#            args: [run, --, --cache-fine-grained]
-=======
     - repo: local
       hooks:
           - id: mypy
@@ -63,5 +51,4 @@
             entry: mypy
             types: [python]
             language: python
-            args: []
->>>>>>> 92ba8520
+            args: []