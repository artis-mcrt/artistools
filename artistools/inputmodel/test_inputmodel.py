--- conflicted
+++ resolved
@@ -143,10 +143,7 @@
             testdatapath / "kilonova", gridfolderpath, dirs_exist_ok=True, ignore=shutil.ignore_patterns("trajectories")
         )
 
-<<<<<<< HEAD
-        at.inputmodel.maptogrid.main(
-            argsraw=[], inputpath=gridfolderpath, outputpath=gridfolderpath, **config["maptogridargs"]
-=======
+
     dfcontribs = {}
     for dimensions in [3, 2, 1, 0]:
         outpath_kn = outputpath / f"kilonova_{dimensions:d}d"
@@ -159,7 +156,6 @@
             outputpath=outpath_kn,
             dimensions=dimensions,
             targetmodeltime_days=0.1,
->>>>>>> e1d0e072
         )
 
         verify_file_checksums(
