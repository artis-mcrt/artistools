#!/usr/bin/env python3

import argparse
# import glob
# import itertools
import math
import multiprocessing
import os
# import sys
from pathlib import Path
from typing import Iterable

import numpy as np
import pandas as pd

import artistools as at
import artistools.spectra
import matplotlib.pyplot as plt
import matplotlib
from extinction import apply, ccm89
from astropy import constants as const

from matplotlib.legend_handler import HandlerTuple
from .lightcurve import *

color_list = list(plt.get_cmap('tab20')(np.linspace(0, 1.0, 20)))

define_colours_list = ['k', 'tab:blue', 'tab:red', 'tab:green', 'purple', 'tab:orange', 'tab:pink', 'tab:gray', 'gold',
                       'tab:cyan', 'darkblue', 'bisque', 'yellow', 'k', 'tab:blue', 'tab:red', 'tab:green', 'purple',
                       'tab:orange', 'tab:pink', 'tab:gray', 'gold', 'tab:cyan', 'darkblue', 'bisque', 'yellow', 'k',
                       'tab:blue', 'tab:red', 'tab:green', 'purple', 'tab:orange', 'tab:pink', 'tab:gray', 'gold',
                       'tab:cyan',
                       'darkblue', 'bisque', 'yellow', 'k', 'tab:blue', 'tab:red', 'tab:green', 'purple', 'tab:orange',
                       'tab:pink', 'tab:gray', 'gold', 'tab:cyan', 'darkblue', 'bisque', 'yellow', 'k', 'tab:blue',
                       'tab:red',
                       'tab:green', 'purple', 'tab:orange', 'tab:pink', 'tab:gray', 'gold', 'tab:cyan', 'darkblue',
                       'bisque',
                       'yellow', 'k', 'tab:blue', 'tab:red', 'tab:green', 'purple', 'tab:orange', 'tab:pink',
                       'tab:gray',
                       'gold', 'tab:cyan', 'darkblue', 'bisque', 'yellow', 'k', 'tab:blue', 'tab:red', 'tab:green',
                       'purple',
                       'tab:orange', 'tab:pink', 'tab:gray', 'gold', 'tab:cyan', 'darkblue', 'bisque', 'yellow', 'k',
                       'tab:blue', 'tab:red', 'tab:green', 'purple', 'tab:orange', 'tab:pink', 'tab:gray', 'gold',
                       'tab:cyan',
                       'darkblue', 'bisque', 'yellow']

define_colours_list2 = ['gray', 'lightblue', 'pink', 'yellowgreen', 'mediumorchid', 'sandybrown', 'plum', 'lightgray',
                        'wheat', 'paleturquoise']


def make_lightcurve_plot_from_lightcurve_out_files(modelpaths, filenameout, frompackets=False,
                                                   escape_type=False, maxpacketfiles=None, args=None):
    """Use light_curve.out or light_curve_res.out files to plot light curve"""
    fig, axis = plt.subplots(
        nrows=1, ncols=1, sharey=True, figsize=(8, 5), tight_layout={"pad": 0.2, "w_pad": 0.0, "h_pad": 0.0})

    if not frompackets and escape_type not in ['TYPE_RPKT', 'TYPE_GAMMA']:
        print(f'Escape_type of {escape_type} not one of TYPE_RPKT or TYPE_GAMMA, so frompackets must be enabled')
        assert False
    elif not frompackets and args.packet_type != 'TYPE_ESCAPE' and args.packet_type is not None:
        print(f'Looking for non-escaped packets, so frompackets must be enabled')
        assert False

    for seriesindex, modelpath in enumerate(modelpaths):
        modelname = at.get_model_name(modelpath)
        print(f"====> {modelname}")
        lcname = 'gamma_light_curve.out' if (escape_type == 'TYPE_GAMMA' and not frompackets) else 'light_curve.out'
        if args.plotviewingangle and lcname == 'light_curve.out':
            lcname = 'light_curve_res.out'
        elif args.plotviewingangle:
            print("If you're trying to plot gamma_res - sorry haven't written that yet")
            quit()
        try:
            lcpath = at.firstexisting([lcname + '.xz', lcname + '.gz', lcname], path=modelpath)
        except FileNotFoundError:
            print(f"Skipping {modelname} because {lcname} does not exist")
            continue
        if not os.path.exists(str(lcpath)):
            print(f"Skipping {modelname} because {lcpath} does not exist")
            continue
        elif frompackets:
            lcdata = at.lightcurve.get_from_packets(
                modelpath, lcpath, packet_type=args.packet_type, escape_type=escape_type, maxpacketfiles=maxpacketfiles)
        else:
            lcdata = at.lightcurve.readfile(lcpath, args)

        plotkwargs = {}
        if args.label[seriesindex] is None:
            plotkwargs['label'] = modelname
        else:
            plotkwargs['label'] = args.label[seriesindex]

        plotkwargs['linestyle'] = args.linestyle[seriesindex]
        plotkwargs['color'] = args.color[seriesindex]
        if args.dashes[seriesindex]:
            plotkwargs['dashes'] = args.dashes[seriesindex]
        if args.linewidth[seriesindex]:
            plotkwargs['linewidth'] = args.linewidth[seriesindex]

        if args.plotviewingangle:
            if args.plotviewingangle[0] < 0:
                angles = np.arange(0, 100)
            else:
                angles = args.plotviewingangle
            lcdataframes = lcdata
            angle_definition = calculate_costheta_phi_for_viewing_angles(angles, modelpath)
        else:
            angles = [None]

        for angleindex, angle in enumerate(angles):
            if args.plotviewingangle:
                lcdata = lcdataframes[angle]
                plotkwargs['color'] = None # color_list[angleindex]
                plotkwargs['label'] = f'{modelname}\n{angle_definition[angle]}'

            if args.ergs or args.magnitude:
                lcdata['lum'] = lcdata['lum']*3.826e33  # Luminosity in erg/s

            if args.magnitude:
                # convert to bol magnitude
                lcdata['mag'] = 4.74 - (2.5 * np.log10(lcdata['lum'] / const.L_sun.to('erg/s').value))
                axis.plot(lcdata['time'], lcdata['mag'], **plotkwargs)
                plt.gca().invert_yaxis()
            else:
                axis.plot(lcdata['time'], lcdata['lum'], **plotkwargs)

                if args.print_data:
                    print(lcdata[['time', 'lum', 'lum_cmf']].to_string(index=False))
                if args.plotcmf:
                    plotkwargs['linewidth'] = 1
                    plotkwargs['label'] += ' (cmf)'
                    plotkwargs['color'] = 'tab:orange'
                    axis.plot(lcdata.time, lcdata['lum_cmf'], **plotkwargs)

    if args.reflightcurves:
        for bolreflightcurve in args.reflightcurves:
            if not args.ergs:
                print("Check units - trying to plot ref light curve in erg/s")
                quit()
            bollightcurve_data, metadata = read_bol_reflightcurve_data(bolreflightcurve)
            axis.scatter(bollightcurve_data['time_days'], bollightcurve_data['luminosity_erg/s'],
                         label=metadata['label'], color='k')

    if args.xmin is not None:
        axis.set_xlim(left=args.xmin)
    if args.xmax:
        axis.set_xlim(right=args.xmax)
    if args.ymin:
        axis.set_ylim(bottom=args.ymin)
    if args.ymax:
        axis.set_ylim(top=args.ymax)
    # axis.set_ylim(bottom=-0.1, top=1.3)

    if not args.nolegend:
        axis.legend(loc='best', handlelength=2, frameon=False, numpoints=1, prop={'size': 9})
    axis.set_xlabel(r'Time (days)')

    if args.magnitude:
        axis.set_ylabel('Absolute Bolometric Magnitude')

    elif args.ergs:
        axis.set_ylabel('erg/s')
    else:
        if escape_type == 'TYPE_GAMMA':
            lum_suffix = r'_\gamma'
        elif escape_type == 'TYPE_RPKT':
            lum_suffix = r'_{\mathrm{OVOIR}}'
        else:
            lum_suffix = r'_{\mathrm{' + escape_type.replace("_", r"\_") + '}}'
        axis.set_ylabel(r'$\mathrm{L} ' + lum_suffix + r'/ \mathrm{L}_\odot$')

    if args.logscaley:
        axis.set_yscale('log')

    fig.savefig(str(filenameout), format='pdf')
    print(f'Saved {filenameout}')
    plt.close()


def create_axes(args):
    font = {'size': args.labelfontsize}
    matplotlib.rc('font', **font)

    args.subplots = False  # todo: set as command line arg

    if (args.filter and len(args.filter) > 1) or args.subplots is True:
        args.subplots = True
        rows = 2
        cols = 3
    elif (args.colour_evolution and len(args.colour_evolution) > 1) or args.subplots is True:
        args.subplots = True
        rows = 1
        cols = 3
    else:
        args.subplots = False
        rows = 1
        cols = 1
    fig, ax = plt.subplots(nrows=rows, ncols=cols, sharex=True, sharey=True,
                           figsize=(at.figwidth * 1.6 * cols, at.figwidth * 1.1 * rows*1.5),
                           tight_layout={"pad": 3.0, "w_pad": 0.6, "h_pad": 0.6})  # (6.2 * 3, 9.4 * 3)
    if args.subplots:
        ax = ax.flatten()

    if args.filter:
        plt.gca().invert_yaxis()
        if args.ymax is None:
            args.ymax = -20
        if args.ymin is None:
            args.ymin = -14

    if args.colour_evolution:
        if args.ymax is None:
            args.ymax = 1
        if args.ymin is None:
            args.ymin = -1

    if args.xmax is None:
        args.xmax = 100
    if args.xmin is None:
        args.xmin = 0
    if args.timemax is None:
        args.timemax = args.xmax + 5
    if args.timemin is None:
        args.timemin = args.xmin - 5

    return fig, ax


def get_angle_stuff(modelpath, args):
    viewing_angles = None
    if args.plotvspecpol and os.path.isfile(modelpath / 'vpkt.txt'):
        angles = args.plotvspecpol
    elif args.plotviewingangle and args.plotviewingangle[0] == -1 and os.path.isfile(modelpath / 'specpol_res.out'):
        angles = np.arange(0, 100, 1, dtype=int)
    elif args.plotviewingangle and os.path.isfile(modelpath / 'specpol_res.out'):
        angles = args.plotviewingangle
    elif args.calculate_costheta_phi_from_viewing_angle_numbers and \
            args.calculate_costheta_phi_from_viewing_angle_numbers[0] == -1:
        viewing_angles = np.arange(0, 100, 1, dtype=int)
        calculate_costheta_phi_for_viewing_angles(viewing_angles, modelpath)
    elif args.calculate_costheta_phi_from_viewing_angle_numbers:
        viewing_angles = args.calculate_costheta_phi_from_viewing_angle_numbers
        calculate_costheta_phi_for_viewing_angles(viewing_angles, modelpath)
    else:
        angles = [None]

    angle_definition = None
    if angles[0] is not None:
        angle_definition = calculate_costheta_phi_for_viewing_angles(angles, modelpath)
        if args.average_every_tenth_viewing_angle:
            for key in angle_definition.keys():
                costheta_label = angle_definition[key].split(',')[0]
                angle_definition[key] = costheta_label

    return angles, viewing_angles, angle_definition


def get_linelabel(modelpath, modelname, modelnumber, angle, angle_definition, args):
    if args.plotvspecpol and angle is not None and os.path.isfile(modelpath / 'vpkt.txt'):
        vpkt_config = at.get_vpkt_config(modelpath)
        viewing_angle = round(math.degrees(math.acos(vpkt_config['cos_theta'][angle])))
        linelabel = fr"$\theta$ = {viewing_angle}"  # todo: update to be consistent with res definition
    elif args.plotviewingangle and angle is not None and os.path.isfile(modelpath / 'specpol_res.out'):
        linelabel = fr"{modelname} {angle_definition[angle]}"
        # linelabel = None
        # linelabel = fr"{modelname} $\theta$ = {angle_names[index]}$^\circ$"
        # plt.plot(time, magnitude, label=linelabel, linewidth=3)
    elif args.label:
        linelabel = fr'{args.label[modelnumber]}'
    else:
        linelabel = f'{modelname}'
        # linelabel = 'Angle averaged'

    if linelabel == 'None' or linelabel is None:
        linelabel = f'{modelname}'

    return linelabel


def set_axis_properties(ax, args):
    if args.subplots:
        for axis in ax:
            # axis.set_xscale('log')
            axis.minorticks_on()
            axis.tick_params(axis='both', which='minor', top=True, right=True, length=5, width=2,
                             labelsize=args.labelfontsize, direction='in')
            axis.tick_params(axis='both', which='major', top=True, right=True, length=8, width=2,
                             labelsize=args.labelfontsize, direction='in')

    else:
        ax.minorticks_on()
        ax.tick_params(axis='both', which='minor', top=True, right=True, length=5, width=2, labelsize=args.labelfontsize,
                       direction='in')
        ax.tick_params(axis='both', which='major', top=True, right=True, length=8, width=2, labelsize=args.labelfontsize,
                       direction='in')

    plt.ylim(args.ymin, args.ymax)
    plt.xlim(args.xmin, args.xmax)

    plt.minorticks_on()
    return ax


def set_lightcurveplot_legend(ax, args):
    if not args.nolegend:
        if args.subplots:
            ax[0].legend(loc='lower left', frameon=True, fontsize='x-small', ncol=1)
        else:
            ax.legend(loc='best', frameon=False, fontsize='small', ncol=1, handlelength=0.7)
    return ax


def set_lightcurve_plot_labels(fig, ax, filternames_conversion_dict, args, band_name=None):
    ylabel = None
    if args.subplots:
        if args.filter:
            ylabel = 'Absolute Magnitude'
        if args.colour_evolution:
            ylabel = r'$\Delta$m'
        fig.text(0.5, 0.025, 'Time Since Explosion [days]', ha='center', va='center')
        fig.text(0.02, 0.5, ylabel , ha='center', va='center', rotation='vertical')
    else:
        if args.filter and band_name in filternames_conversion_dict:
            ylabel = f'{filternames_conversion_dict[band_name]} Magnitude'
        elif args.filter:
            ylabel = f'{band_name} Magnitude'
        elif args.colour_evolution:
            ylabel = r'$\Delta$m'
        ax.set_ylabel(ylabel, fontsize=args.labelfontsize)  # r'M$_{\mathrm{bol}}$'
        ax.set_xlabel('Time Since Explosion [days]', fontsize=args.labelfontsize)
    if ylabel is None:
        print("failed to set ylabel")
        quit()
    return fig, ax


def make_band_lightcurves_plot(modelpaths, filternames_conversion_dict, outputfolder, args):

    # determine if this will be a scatter plot or not
    calculate_peak_time_mag_deltam15_bool = False
    if (args.calculate_peakmag_risetime_delta_m15
            or args.save_viewing_angle_peakmag_risetime_delta_m15_to_file
            or args.save_angle_averaged_peakmag_risetime_delta_m15_to_file
            or args.make_viewing_angle_peakmag_risetime_scatter_plot
            or args.make_viewing_angle_peakmag_delta_m15_scatter_plot):
        calculate_peak_time_mag_deltam15_bool = True
        if args.timemin is None or args.timemax is None:
            print("Trying to calculate peak time / dm15 / rise time with no time range. "
                  "This will give a stupid result. Specify args.timemin and args.timemax")
            quit()

    if calculate_peak_time_mag_deltam15_bool:  # If there's viewing angle scatter plot stuff define some arrays
        args.plotvalues = []  # a0 and p0 values for viewing angle scatter plots

        args.band_risetime_polyfit = []
        args.band_peakmag_polyfit = []
        args.band_deltam15_polyfit = []

        args.band_risetime_angle_averaged_polyfit = []
        args.band_peakmag_angle_averaged_polyfit = []
        args.band_delta_m15_angle_averaged_polyfit = []

    # angle_names = [0, 45, 90, 180]
    # plt.style.use('dark_background')

    modelnames = [] # save names of models
    args.labelfontsize = 22  #todo: make command line arg
    fig, ax = create_axes(args)

    for modelnumber, modelpath in enumerate(modelpaths):
        modelpath = Path(modelpath)  ## Make sure modelpath is defined as path. May not be necessary

        # check if doing viewing angle stuff, and if so define which data to use
        angles, viewing_angles, angle_definition = get_angle_stuff(modelpath, args)

        for index, angle in enumerate(angles):

            modelname = at.get_model_name(modelpath)
            modelnames.append(modelname)  # save for later
            print(f'Reading spectra: {modelname}')
            band_lightcurve_data = get_band_lightcurve_data(modelpath, args, angle, modelnumber=modelnumber)

            if modelnumber == 0 and args.plot_hesma_model:  # Todo: does this work?
                hesma_model = read_hesma_lightcurve(args)
                linelabel = str(args.plot_hesma_model).split('_')[:3]

            for plotnumber, band_name in enumerate(band_lightcurve_data):
                time, brightness_in_mag = get_band_lightcurve_data_to_plot(band_lightcurve_data, band_name, args)

                linelabel = get_linelabel(modelpath, modelname, modelnumber, angle, angle_definition, args)
                # linelabel = '\n'.join(wrap(linelabel, 40))  # todo: could be arg? wraps text in label

                filterfunc = at.get_filterfunc(args)
                if filterfunc is not None:
                    brightness_in_mag = filterfunc(brightness_in_mag)

                # Calculating band peak time, peak magnitude and delta m15
                if calculate_peak_time_mag_deltam15_bool:
                    calculate_peak_time_mag_deltam15(time, brightness_in_mag, modelname, angle, band_name,
                                                     filternames_conversion_dict, args)

                if args.plotviewingangle and args.plotviewingangles_lightcurves:
                    global define_colours_list
                    plt.plot(time, brightness_in_mag, label=modelname, color=define_colours_list[angle], linewidth=3)

                if modelnumber == 0 and args.plot_hesma_model and band_name in hesma_model.keys():  #todo: see if this works
                    ax.plot(hesma_model.t, hesma_model[band_name], color='black')

                # axarr[plotnumber].axis([0, 60, -16, -19.5])
                if band_name in filternames_conversion_dict:
                    text_key = filternames_conversion_dict[band_name]
                else:
                    text_key = band_name
                if args.subplots:
                    ax[plotnumber].text(args.xmax * 0.8, args.ymax * 0.97, text_key)
                # else:
                #     ax.text(args.xmax * 0.75, args.ymax * 0.95, text_key)

                if not calculate_peak_time_mag_deltam15_bool:  ##Finn does this still work??

                    if args.reflightcurves and modelnumber == 0:
                        if len(angles) > 1 and index > 0:
                            print('already plotted reflightcurve')
                        else:
                            define_colours_list = args.refspeccolors
                            markers = args.refspecmarkers
                            for i, reflightcurve in enumerate(args.reflightcurves):
                                plot_lightcurve_from_data(band_lightcurve_data.keys(), reflightcurve, define_colours_list[i], markers[i],
                                                          filternames_conversion_dict, ax, plotnumber)

                if args.color:
                    color = args.color[modelnumber]
                else:
                    color = define_colours_list[modelnumber]
                if args.linestyle:
                    linestyle = args.linestyle[modelnumber]

                if not (args.test_viewing_angle_fit or calculate_peak_time_mag_deltam15_bool):  ##Finn: does this still work?

                    if args.subplots:
                        # if linestyle == 'dashed':
                        #     alpha = 0.6
                        # else:
                        alpha = 1  # todo: set command line arg for this

                        if len(angles) > 1 or (args.plotviewingangle and os.path.isfile(modelpath / 'specpol_res.out')):
                            ax[plotnumber].plot(time, brightness_in_mag, label=linelabel, linewidth=4, linestyle=linestyle,
                                                alpha=alpha)
                        # I think this was just to have a different line style for viewing angles....
                        else:
                            ax[plotnumber].plot(time, brightness_in_mag, label=linelabel, linewidth=4, color=color,
                                                linestyle=linestyle, alpha=alpha)
                            # if key is not 'bol':
                            #     ax[plotnumber].plot(
                            #         cmfgen_mags['time[d]'], cmfgen_mags[key], label='CMFGEN', color='k', linewidth=3)
                    else:
                        # if 'FM3' in str(modelpath):
                        #     ax.plot(time, magnitude, label=linelabel, linewidth=3, color='darkblue')
                        # elif 'M2a' in str(modelpath):
                        #     ax.plot(time, magnitude, label=linelabel, linewidth=3, color='k')
                        # else:
                        ax.plot(time, brightness_in_mag, label=linelabel, linewidth=3.5)  # color=color, linestyle=linestyle)

        # Saving viewing angle data so it can be read in and plotted later on without re-running the script
        #    as it is quite time consuming
        if calculate_peak_time_mag_deltam15_bool:
            save_viewing_angle_data_for_plotting(band_name, modelname, args)

    # Saving all this viewing angle info for each model to a file so that it is available to plot if required again
    # as it takes relatively long to run this for all viewing angles
    if calculate_peak_time_mag_deltam15_bool:
        write_viewing_angle_data(band_name, modelname, modelnames, args)

    if args.make_viewing_angle_peakmag_risetime_scatter_plot:
        make_viewing_angle_peakmag_risetime_scatter_plot(modelnames, band_name, args)
        return

    elif args.make_viewing_angle_peakmag_delta_m15_scatter_plot:
        make_viewing_angle_peakmag_delta_m15_scatter_plot(modelnames, band_name, args)
        return

    ax = set_axis_properties(ax, args)
    fig, ax = set_lightcurve_plot_labels(fig, ax, filternames_conversion_dict, args, band_name=band_name)
    ax = set_lightcurveplot_legend(ax, args)

    if args.filter and len(band_lightcurve_data) == 1:
        args.outputfile = os.path.join(outputfolder, f'plot{band_name}lightcurves.pdf')
    if args.show:
        plt.show()
    plt.savefig(args.outputfile, format='pdf')
    print(f'Saved figure: {args.outputfile}')

## Incase this code is needed again...

# if 'redshifttoz' in args and args.redshifttoz[modelnumber] != 0:
#     # print('time before', time)
#     # print('z', args.redshifttoz[modelnumber])
#     time = np.array(time) * (1 + args.redshifttoz[modelnumber])
#     print(f'Correcting for time dilation at redshift {args.redshifttoz[modelnumber]}')
#     # print('time after', time)
#     linestyle = '--'
#     color = 'darkmagenta'
#     linelabel=args.label[1]
# else:
#     linestyle = '-'
#     color='k'
# plt.plot(time, magnitude, label=linelabel, linewidth=3)


    # if (args.magnitude or args.plotviewingangles_lightcurves) and not (
    #         args.calculate_peakmag_risetime_delta_m15 or args.save_angle_averaged_peakmag_risetime_delta_m15_to_file
    #         or args.save_viewing_angle_peakmag_risetime_delta_m15_to_file or args.test_viewing_angle_fit
    #         or args.make_viewing_angle_peakmag_risetime_scatter_plot or
    #         args.make_viewing_angle_peakmag_delta_m15_scatter_plot):
    #     if args.reflightcurves:
    #         colours = args.refspeccolors
    #         markers = args.refspecmarkers
    #         for i, reflightcurve in enumerate(args.reflightcurves):
    #             plot_lightcurve_from_data(filters_dict.keys(), reflightcurve, colours[i], markers[i],
    #                                       filternames_conversion_dict)


def save_viewing_angle_data_for_plotting(band_name, modelname, args):
    if args.save_viewing_angle_peakmag_risetime_delta_m15_to_file:
        np.savetxt(band_name + "band_" + f'{modelname}' + "_viewing_angle_data.txt",
                   np.c_[args.band_peakmag_polyfit, args.band_risetime_polyfit, args.band_deltam15_polyfit],
                   delimiter=' ', header='peak_mag_polyfit risetime_polyfit deltam15_polyfit', comments='')

    elif (args.save_angle_averaged_peakmag_risetime_delta_m15_to_file
          or args.make_viewing_angle_peakmag_risetime_scatter_plot
          or args.make_viewing_angle_peakmag_delta_m15_scatter_plot):

        args.band_risetime_angle_averaged_polyfit.append(args.band_risetime_polyfit)
        args.band_peakmag_angle_averaged_polyfit.append(args.band_peakmag_polyfit)
        args.band_delta_m15_angle_averaged_polyfit.append(args.band_deltam15_polyfit)

    args.band_risetime_polyfit = []
    args.band_peakmag_polyfit = []
    args.band_deltam15_polyfit = []

    # if args.magnitude and not (
    #         args.calculate_peakmag_risetime_delta_m15 or args.save_angle_averaged_peakmag_risetime_delta_m15_to_file
    #         or args.save_viewing_angle_peakmag_risetime_delta_m15_to_file or args.test_viewing_angle_fit
    #         or args.make_viewing_angle_peakmag_risetime_scatter_plot or
    #         args.make_viewing_angle_peakmag_delta_m15_scatter_plot or args.plotviewingangle):
    #     plt.plot(time, magnitude, label=modelname, color=colours[modelnumber], linewidth=3)


def write_viewing_angle_data(band_name, modelname, modelnames, args):
    if (args.save_angle_averaged_peakmag_risetime_delta_m15_to_file
            or args.make_viewing_angle_peakmag_risetime_scatter_plot
            or args.make_viewing_angle_peakmag_delta_m15_scatter_plot):
        np.savetxt(band_name + "band_" + f'{modelname}' + "_angle_averaged_all_models_data.txt",
                   np.c_[modelnames, args.band_risetime_angle_averaged_polyfit, args.band_peakmag_angle_averaged_polyfit,
                         args.band_delta_m15_angle_averaged_polyfit],
                   delimiter=' ', fmt='%s',
                   header="object " + str(band_name) + "_band_risetime " + str(band_name) + "_band_peakmag " + str(
                       band_name) + "_band_deltam15 ", comments='')


def calculate_peak_time_mag_deltam15(time, magnitude, modelname, angle, key, filternames_conversion_dict, args):
    """Calculating band peak time, peak magnitude and delta m15"""
    zfit = np.polyfit(x=time, y=magnitude, deg=10)
    xfit = np.linspace(args.timemin + 1, args.timemax - 1, num=1000)

    # Taking line_min and line_max from the limits set for the lightcurve being plotted
    fxfit = []
    for j in range(len(xfit)):
        fxfit.append(zfit[0] * (xfit[j] ** 10) + zfit[1] * (xfit[j] ** 9) + zfit[2] * (xfit[j] ** 8) +
                     zfit[3] * (xfit[j] ** 7) + zfit[4] * (xfit[j] ** 6) + zfit[5] * (xfit[j] ** 5) +
                     zfit[6] * (xfit[j] ** 4) + zfit[7] * (xfit[j] ** 3) + zfit[8] * (xfit[j] ** 2) +
                     zfit[9] * (xfit[j]) + zfit[10])
        # polynomial with 10 degrees of freedom used here but change as required if it improves the fit

    def match_closest_time_polyfit(reftime_polyfit):
        return str("{}".format(min([float(x) for x in xfit], key=lambda x: abs(x - reftime_polyfit))))

    index_min = np.argmin(fxfit)
    tmax_polyfit = xfit[index_min]
    time_after15days_polyfit = match_closest_time_polyfit(tmax_polyfit + 15)
    for ii, xfits in enumerate(xfit):
        if float(xfits) == float(time_after15days_polyfit):
            index_after_15_days = ii

    mag_after15days_polyfit = fxfit[index_after_15_days]
    print(f'{key}_max polyfit = {min(fxfit)} at time = {tmax_polyfit}')
    print(f'deltam15 polyfit = {min(fxfit) - mag_after15days_polyfit}')

    args.band_risetime_polyfit.append(tmax_polyfit)
    args.band_peakmag_polyfit.append(min(fxfit))
    args.band_deltam15_polyfit.append((min(fxfit) - mag_after15days_polyfit) * -1)

    # Plotting the lightcurves for all viewing angles specified in the command line along with the
    # polynomial fit and peak mag, risetime to peak and delta m15 marked on the plots to check the
    # fit is working correctly
    if args.test_viewing_angle_fit:
        plt.plot(time, magnitude)
        plt.plot(xfit, fxfit)

        if key in filternames_conversion_dict:
            plt.ylabel(f'{filternames_conversion_dict[key]} Magnitude')
        else:
            plt.ylabel(f'{key} Magnitude')

        plt.xlabel('Time Since Explosion [d]')
        plt.gca().invert_yaxis()
        plt.xlim(0, 40)
        plt.minorticks_on()
        plt.tick_params(axis='both', which='minor', top=True, right=True, length=5, width=2, labelsize=12)
        plt.tick_params(axis='both', which='major', top=True, right=True, length=8, width=2, labelsize=12)
        plt.axhline(y=min(fxfit), color="black", linestyle="--")
        plt.axhline(y=mag_after15days_polyfit, color="black", linestyle="--")
        plt.axvline(x=tmax_polyfit, color="black", linestyle="--")
        plt.axvline(x=float(time_after15days_polyfit), color="black", linestyle="--")
        print("time after 15 days polyfit = ", time_after15days_polyfit)
        plt.tight_layout()
        plt.savefig(f'{key}' + "_band_" + f'{modelname}' + "_viewing_angle" + str(angle) + ".png")
        plt.close()


def make_viewing_angle_peakmag_risetime_scatter_plot(modelnames, key, args):
    for ii, modelname in enumerate(modelnames):
        viewing_angle_plot_data = pd.read_csv(key + "band_" + f'{modelname}' + "_viewing_angle_data.txt",
                                              delimiter=" ")
        band_peak_mag_viewing_angles = viewing_angle_plot_data["peak_mag_polyfit"].values
        band_risetime_viewing_angles = viewing_angle_plot_data["risetime_polyfit"].values

        a0 = plt.scatter(band_risetime_viewing_angles, band_peak_mag_viewing_angles, marker='x', color=define_colours_list2[ii])
        p0 = plt.scatter(args.band_risetime_angle_averaged_polyfit[ii], args.band_peakmag_angle_averaged_polyfit[ii],
                         marker='o', color=define_colours_list[ii], s=40)
        args.plotvalues.append((a0, p0))
        plt.errorbar(args.band_risetime_angle_averaged_polyfit[ii], args.band_peakmag_angle_averaged_polyfit[ii],
                     xerr=np.std(band_risetime_viewing_angles),
                     yerr=np.std(band_peak_mag_viewing_angles), ecolor=define_colours_list[ii], capsize=2)

    plt.legend(args.plotvalues, modelnames, numpoints=1, handler_map={tuple: HandlerTuple(ndivide=None)},
               loc='upper right', fontsize=8, ncol=2, columnspacing=1)
    plt.xlabel('Rise Time in Days', fontsize=14)
    plt.ylabel('Peak ' + key + ' Band Magnitude', fontsize=14)
    # plt.gca().invert_yaxis()
    plt.minorticks_on()
    plt.tick_params(axis='both', which='minor', top=False, right=False, length=5, width=2, labelsize=12)
    plt.tick_params(axis='both', which='major', top=False, right=False, length=8, width=2, labelsize=12)
    plt.tight_layout()
    plt.savefig(key + "_band_" + f'{modelname}' + "_viewing_angle_peakmag_risetime_scatter_plot.pdf", format="pdf")
    print("saving " + key + "_band_" + f'{modelname}' + "_viewing_angle_peakmag_risetime_scatter_plot.pdf")
    plt.close()


def make_viewing_angle_peakmag_delta_m15_scatter_plot(modelnames, key, args):
    for ii, modelname in enumerate(modelnames):
        viewing_angle_plot_data = pd.read_csv(key + "band_" + f'{modelname}' + "_viewing_angle_data.txt",
                                              delimiter=" ")

        band_peak_mag_viewing_angles = viewing_angle_plot_data["peak_mag_polyfit"].values
        band_delta_m15_viewing_angles = viewing_angle_plot_data["deltam15_polyfit"].values

        a0 = plt.scatter(band_delta_m15_viewing_angles, band_peak_mag_viewing_angles, marker='x',
                         color=define_colours_list2[ii])
        p0 = plt.scatter(args.band_delta_m15_angle_averaged_polyfit[ii], args.band_peakmag_angle_averaged_polyfit[ii],
                         marker='o', color=define_colours_list[ii], s=40)
        args.plotvalues.append((a0, p0))
        plt.errorbar(args.band_delta_m15_angle_averaged_polyfit[ii], args.band_peakmag_angle_averaged_polyfit[ii],
                     xerr=np.std(band_delta_m15_viewing_angles),
                     yerr=np.std(band_peak_mag_viewing_angles), ecolor=define_colours_list[ii], capsize=2)

    # a0, label = at.lightcurve.get_sn_sample_bol()
    # a0, label = at.lightcurve.get_phillips_relation_data()
    # args.plotvalues.append((a0, a0))

    plt.legend(args.plotvalues, modelnames, numpoints=1, handler_map={tuple: HandlerTuple(ndivide=None)},
               loc='upper right', fontsize=8, ncol=2, columnspacing=1)
    plt.xlabel(r'Decline Rate ($\Delta$m$_{15}$)', fontsize=14)
    plt.ylabel('Peak ' + key + ' Band Magnitude', fontsize=14)
    # plt.gca().invert_yaxis()
    plt.minorticks_on()
    plt.tick_params(axis='both', which='minor', top=False, right=False, length=5, width=2, labelsize=12)
    plt.tick_params(axis='both', which='major', top=False, right=False, length=8, width=2, labelsize=12)
    plt.tight_layout()
    plt.savefig(key + "_band_" + f'{modelname}' + "_viewing_angle_peakmag_delta_m15_scatter_plot.pdf", format="pdf")
    print("saving " + key + "_band_" + f'{modelname}' + "_viewing_angle_peakmag_delta_m15_scatter_plot.pdf")
    plt.close()


def colour_evolution_plot(modelpaths, filternames_conversion_dict, outputfolder, args):
    args.labelfontsize = 24  #todo: make command line arg
    angle_counter = 0

    fig, ax = create_axes(args)

    for modelnumber, modelpath in enumerate(modelpaths):
        modelname = at.get_model_name(modelpath)
        print(f'Reading spectra: {modelname}')

        angles, viewing_angles, angle_definition = get_angle_stuff(modelpath, args)

        for index, angle in enumerate(angles):

            for plotnumber, filters in enumerate(args.colour_evolution):
                filter_names = filters.split('-')
                args.filter = filter_names
                band_lightcurve_data = get_band_lightcurve_data(modelpath, args, angle=angle, modelnumber=modelnumber)

                plot_times, colour_delta_mag = get_colour_delta_mag(band_lightcurve_data, filter_names)

                linelabel = get_linelabel(modelpath, modelname, modelnumber, angle, angle_definition, args)

                filterfunc = at.get_filterfunc(args)
                if filterfunc is not None:
                    colour_delta_mag = filterfunc(colour_delta_mag)

                if args.color and args.plotviewingangle:
                    print("WARNING: -color argument will not work with viewing angles for colour evolution plots,"
                          "colours are taken from color_list array instead")
                    color = color_list[angle_counter]
                    angle_counter += 1
                elif args.plotviewingangle and not args.color:
                    color = color_list[angle_counter]
                    angle_counter += 1
                elif args.color:
                    color = args.color[modelnumber]
                if args.linestyle:
                    linestyle = args.linestyle[modelnumber]

                if args.reflightcurves and modelnumber == 0:
                    if len(angles) > 1 and index > 0:
                        print('already plotted reflightcurve')
                    else:
                        for i, reflightcurve in enumerate(args.reflightcurves):
                            plot_color_evolution_from_data(
                                filter_names, reflightcurve, args.refspeccolors[i], args.refspecmarkers[i],
                                filternames_conversion_dict, ax, plotnumber, args)

                if args.subplots:
                    ax[plotnumber].plot(plot_times, colour_delta_mag, label=linelabel, linewidth=4, linestyle=linestyle,
                                        color=color)
                else:
                    ax.plot(plot_times, colour_delta_mag, label=linelabel, linewidth=3, linestyle=linestyle,
                            color=color)

                if args.subplots:
                    ax[plotnumber].text(10, args.ymax - 0.5, f'{filter_names[0]}-{filter_names[1]}', fontsize='x-large')
                else:
                    ax.text(60, args.ymax * 0.8, f'{filter_names[0]}-{filter_names[1]}', fontsize='x-large')
        # UNCOMMENT TO ESTIMATE COLOUR AT TIME B MAX
        # def match_closest_time(reftime):
        #     return ("{}".format(min([float(x) for x in plot_times], key=lambda x: abs(x - reftime))))
        #
        # tmax_B = 17.0  # CHANGE TO TIME OF B MAX
        # tmax_B = float(match_closest_time(tmax_B))
        # print(f'{filter_names[0]} - {filter_names[1]} at t_Bmax ({tmax_B}) = '
        #       f'{diff[plot_times.index(tmax_B)]}')

    fig, ax = set_lightcurve_plot_labels(fig, ax, filternames_conversion_dict, args)
    ax = set_axis_properties(ax, args)
    ax = set_lightcurveplot_legend(ax, args)

    args.outputfile = os.path.join(outputfolder, f'plotcolorevolution{filter_names[0]}-{filter_names[1]}.pdf')
    for i in range(2):
        if filter_names[i] in filternames_conversion_dict:
            filter_names[i] = filternames_conversion_dict[filter_names[i]]
    # plt.text(10, args.ymax - 0.5, f'{filter_names[0]}-{filter_names[1]}', fontsize='x-large')

    if args.show:
        plt.show()
    plt.savefig(args.outputfile, format='pdf')

## Just incase it's needed...

# if 'redshifttoz' in args and args.redshifttoz[modelnumber] != 0:
#     plot_times = np.array(plot_times) * (1 + args.redshifttoz[modelnumber])
#     print(f'Correcting for time dilation at redshift {args.redshifttoz[modelnumber]}')
#     linestyle = '--'
#     color='darkmagenta'
#     linelabel = args.label[1]
# else:
#     linestyle = '-'
#     color='k'
#     color='k'


def plot_lightcurve_from_data(
        filter_names, lightcurvefilename, color, marker, filternames_conversion_dict, ax, plotnumber):

    lightcurve_data, metadata = read_reflightcurve_band_data(lightcurvefilename)
    linename = metadata['label'] if plotnumber == 0 else None
    filterdir = os.path.join(at.PYDIR, 'data/filters/')

    filter_data = {}
    for plotnumber, filter_name in enumerate(filter_names):
        if filter_name == 'bol':
            continue
        f = open(filterdir / Path(f'{filter_name}.txt'))
        lines = f.readlines()
        lambda0 = float(lines[2])

        if filter_name == 'bol':
            continue
        elif filter_name in filternames_conversion_dict:
            filter_name = filternames_conversion_dict[filter_name]
        filter_data[filter_name] = lightcurve_data.loc[lightcurve_data['band'] == filter_name]
        # plt.plot(limits_x, limits_y, 'v', label=None, color=color)
        # else:

        if 'a_v' in metadata or 'e_bminusv' in metadata:
            print('Correcting for reddening')
            metadata.setdefault('r_v', metadata['a_v'] / metadata['e_bminusv'])
            metadata.setdefault('a_v', metadata['e_bminusv'] * metadata['r_v'])

            clightinangstroms = 3e+18
            # Convert to flux, deredden, then convert back to magnitudes
            filters = np.array([lambda0] * len(filter_data[filter_name]['magnitude']), dtype=float)

            filter_data[filter_name]['flux'] = clightinangstroms / (lambda0 ** 2) * 10 ** -(
                (filter_data[filter_name]['magnitude'] + 48.6) / 2.5)  # gs

            filter_data[filter_name]['dered'] = apply(
                ccm89(filters[:], a_v=-metadata['a_v'], r_v=metadata['r_v']), filter_data[filter_name]['flux'])

            filter_data[filter_name]['magnitude'] = 2.5 * np.log10(
                clightinangstroms / (filter_data[filter_name]['dered'] * lambda0 ** 2)) - 48.6
        else:
            print("WARNING: did not correct for reddening")
        if len(filter_names) > 1:
            ax[plotnumber].plot(filter_data[filter_name]['time'], filter_data[filter_name]['magnitude'], marker,
                                label=linename, color=color)
        else:
            ax.plot(filter_data[filter_name]['time'], filter_data[filter_name]['magnitude'], marker,
                    label=linename, color=color, linewidth=4)

        # if linename == 'SN 2018byg':
        #     x_values = []
        #     y_values = []
        #     limits_x = []
        #     limits_y = []
        #     for index, row in filter_data[filter_name].iterrows():
        #         if row['date'] == 58252:
        #             plt.plot(row['time'], row['magnitude'], '*', label=linename, color=color)
        #         elif row['e_magnitude'] != -1:
        #             x_values.append(row['time'])
        #             y_values.append(row['magnitude'])
        #         else:
        #             limits_x.append(row['time'])
        #             limits_y.append(row['magnitude'])
        #     print(x_values, y_values)
        #     plt.plot(x_values, y_values, 'o', label=linename, color=color)
        #     plt.plot(limits_x, limits_y, 's', label=linename, color=color)
    return linename


<<<<<<< HEAD
def plot_color_evolution_from_data(filter_names, lightcurvefilename, color, marker, filternames_conversion_dict,
                                   ax, plotnumber, args):
    lightcurve_from_data, metadata = read_lightcurve_data(lightcurvefilename)
=======
def plot_color_evolution_from_data(filter_names, lightcurvefilename, color, marker, filternames_conversion_dict, ax, plotnumber):
    lightcurve_from_data, metadata = read_reflightcurve_band_data(lightcurvefilename)
>>>>>>> 40ed7290
    filterdir = os.path.join(at.PYDIR, 'data/filters/')

    filter_data = []
    for i, filter_name in enumerate(filter_names):
        f = open(filterdir / Path(f'{filter_name}.txt'))
        lines = f.readlines()
        lambda0 = float(lines[2])

        if filter_name in filternames_conversion_dict:
            filter_name = filternames_conversion_dict[filter_name]
        filter_data.append(lightcurve_from_data.loc[lightcurve_from_data['band'] == filter_name])

        if 'a_v' in metadata or 'e_bminusv' in metadata:
            print('Correcting for reddening')
            if 'r_v' not in metadata:
                metadata['r_v'] = metadata['a_v'] / metadata['e_bminusv']
            elif 'a_v' not in metadata:
                metadata['a_v'] = metadata['e_bminusv'] * metadata['r_v']

            clightinangstroms = 3e+18
            # Convert to flux, deredden, then convert back to magnitudes
            filters = np.array([lambda0] * filter_data[i].shape[0], dtype=float)

            filter_data[i]['flux'] = clightinangstroms / (lambda0 ** 2) * 10 ** -(
                (filter_data[i]['magnitude'] + 48.6) / 2.5)

            filter_data[i]['dered'] = apply(ccm89(filters[:], a_v=-metadata['a_v'], r_v=metadata['r_v']),
                                            filter_data[i]['flux'])

            filter_data[i]['magnitude'] = 2.5 * np.log10(
                clightinangstroms / (filter_data[i]['dered'] * lambda0 ** 2)) - 48.6

    # for i in range(2):
    #     # if metadata['label'] == 'SN 2018byg':
    #     #     filter_data[i] = filter_data[i][filter_data[i].e_magnitude != -99.00]
    #     if metadata['label'] in ['SN 2016jhr', 'SN 2018byg']:
    #         filter_data[i]['time'] = filter_data[i]['time'].apply(lambda x: round(float(x)))  # round to nearest day

    merge_dataframes = filter_data[0].merge(filter_data[1], how='inner', on=['time'])
    if args.subplots:
        ax[plotnumber].plot(merge_dataframes['time'], merge_dataframes['magnitude_x'] - merge_dataframes['magnitude_y'], marker,
                            label=metadata['label'], color=color, linewidth=4)
    else:
        ax.plot(merge_dataframes['time'], merge_dataframes['magnitude_x'] - merge_dataframes['magnitude_y'], marker,
                label=metadata['label'], color=color)


def addargs(parser):
    parser.add_argument('modelpath', default=[], nargs='*', action=at.AppendPath,
                        help='Path(s) to ARTIS folders with light_curve.out or packets files'
                        ' (may include wildcards such as * and **)')

    parser.add_argument('-label', default=[], nargs='*',
                        help='List of series label overrides')

    parser.add_argument('--nolegend', action='store_true',
                        help='Suppress the legend from the plot')

    parser.add_argument('-color', default=[f'C{i}' for i in range(10)], nargs='*',
                        help='List of line colors')

    parser.add_argument('-linestyle', default=[], nargs='*',
                        help='List of line styles')

    parser.add_argument('-linewidth', default=[], nargs='*',
                        help='List of line widths')

    parser.add_argument('-dashes', default=[], nargs='*',
                        help='Dashes property of lines')

    parser.add_argument('--frompackets', action='store_true',
                        help='Read packets files instead of light_curve.out')

    parser.add_argument('-maxpacketfiles', type=int, default=None,
                        help='Limit the number of packet files read')

    parser.add_argument('--gamma', action='store_true',
                        help='Make light curve from gamma rays instead of R-packets')

    parser.add_argument('-packet_type', default='TYPE_ESCAPE',
                        help='Type of escaping packets')

    parser.add_argument('-escape_type', default='TYPE_RPKT',
                        help='Type of escaping packets')

    parser.add_argument('-o', action='store', dest='outputfile', type=Path,
                        help='Filename for PDF file')

    parser.add_argument('--plotcmf', action='store_true',
                        help='Plot comoving frame light curve')

    parser.add_argument('--magnitude', action='store_true',
                        help='Plot light curves in magnitudes')

    parser.add_argument('--ergs', action='store_true',
                        help='Plot light curves in erg/s')

    parser.add_argument('-filter', '-band', dest='filter', type=str, nargs='+',
                        help='Choose filter eg. bol U B V R I. Default B. '
                        'WARNING: filter names are not case sensitive eg. sloan-r is not r, it is rs')

    parser.add_argument('-colour_evolution', nargs='*',
                        help='Plot of colour evolution. Give two filters eg. B-V')

    parser.add_argument('--print_data', action='store_true',
                        help='Print plotted data')

    parser.add_argument('-plot_hesma_model', action='store', type=Path, default=False,
                        help='Plot hesma model on top of lightcurve plot. '
                        'Enter model name saved in data/hesma directory')

    parser.add_argument('-plotvspecpol', type=int, nargs='+',
                        help='Plot vspecpol. Expects int for spec number in vspecpol files')

    parser.add_argument('-plotviewingangle', type=int, nargs='+',
                        help='Plot viewing angles. Expects int for angle number in specpol_res.out'
                        'use args = -1 to select all the viewing angles')

    parser.add_argument('-ymax', type=float, default=None,
                        help='Plot range: y-axis')

    parser.add_argument('-ymin', type=float, default=None,
                        help='Plot range: y-axis')

    parser.add_argument('-xmax', type=float, default=None,
                        help='Plot range: x-axis')

    parser.add_argument('-xmin', type=float, default=None,
                        help='Plot range: x-axis')

    parser.add_argument('-timemax', type=float, default=None,
                        help='Time max to plot')

    parser.add_argument('-timemin', type=float, default=None,
                        help='Time min to plot')

    parser.add_argument('--logscaley', action='store_true',
                        help='Use log scale for vertial axis')

    parser.add_argument('-reflightcurves', type=str, nargs='+', dest='reflightcurves',
                        help='Also plot reference lightcurves from these files')

    parser.add_argument('-refspeccolors', default=['0.0', '0.3', '0.5'], nargs='*',
                        help='Set a list of color for reference spectra')

    parser.add_argument('-refspecmarkers', default=['o', 's', 'h'], nargs='*',
                        help='Set a list of markers for reference spectra')

    parser.add_argument('-filtersavgol', nargs=2,
                        help='Savitzky–Golay filter. Specify the window_length and poly_order.'
                             'e.g. -filtersavgol 5 3')

    parser.add_argument('-redshifttoz', type=float, nargs='+',
                        help='Redshift to z = x. Expects array length of number modelpaths.'
                        'If not to be redshifted then = 0.')

    parser.add_argument('--show', action='store_true', default=False,
                        help='Show plot before saving')

    parser.add_argument('--calculate_peakmag_risetime_delta_m15', action='store_true',
                        help='Calculate band risetime, peak mag and delta m15 values for '
                        'the models specified using a polynomial fitting method and '
                        'print to screen')

    parser.add_argument('--save_angle_averaged_peakmag_risetime_delta_m15_to_file', action='store_true',
                        help='Save the band risetime, peak mag and delta m15 values for '
                        'the angle averaged model lightcurves to file')

    parser.add_argument('--save_viewing_angle_peakmag_risetime_delta_m15_to_file', action='store_true',
                        help='Save the band risetime, peak mag and delta m15 values for '
                        'all viewing angles specified for plotting at a later time '
                        'as these values take a long time to calculate for all '
                        'viewing angles. Need to run this command first alongside '
                        '--plotviewingangles in order to save the data for the '
                        'viewing angles you want to use before making the scatter'
                        'plots')

    parser.add_argument('--test_viewing_angle_fit', action='store_true',
                        help='Plots the lightcurves for each  viewing angle along with'
                        'the polynomial fit for each viewing angle specified'
                        'to check the fit is working properly: use alongside'
                        '--plotviewingangle ')

    parser.add_argument('--make_viewing_angle_peakmag_risetime_scatter_plot', action='store_true',
                        help='Makes scatter plot of band peak mag with risetime with the '
                        'angle averaged values being the solid dot and the errors bars'
                        'representing the standard deviation of the viewing angle'
                        'distribution')

    parser.add_argument('--make_viewing_angle_peakmag_delta_m15_scatter_plot', action='store_true',
                        help='Makes scatter plot of band peak with delta m15 with the angle'
                        'averaged values being the solid dot and the error bars representing '
                        'the standard deviation of the viewing angle distribution')

    parser.add_argument('--plotviewingangles_lightcurves', action='store_true',
                        help='Make lightcurve plots for the viewing angles and models specified')

    parser.add_argument('--average_every_tenth_viewing_angle', action='store_true',
                        help='average every tenth viewing angle to reduce noise')

    parser.add_argument('-calculate_costheta_phi_from_viewing_angle_numbers', type=int, nargs='+',
                        help='calculate costheta and phi for each viewing angle given the number of the viewing angle'
                             'Expects ints for angle number supplied from the argument of plot viewing angle'
                             'use args = -1 to select all viewing angles'
                             'Note: this method will only work if the number of angle bins (MABINS) = 100'
                             'if this is not the case an error will be printed')


def main(args=None, argsraw=None, **kwargs):
    if args is None:
        parser = argparse.ArgumentParser(
            formatter_class=argparse.ArgumentDefaultsHelpFormatter,
            description='Plot ARTIS light curve.')
        addargs(parser)
        parser.set_defaults(**kwargs)
        args = parser.parse_args(argsraw)

    if not args.modelpath and not args.colour_evolution:
        args.modelpath = ['.']
    elif not args.modelpath and (args.filter or args.colour_evolution):
        args.modelpath = ['.']
    elif not isinstance(args.modelpath, Iterable):
        args.modelpath = [args.modelpath]

    args.modelpath = at.flatten_list(args.modelpath)
    # flatten the list
    modelpaths = []
    for elem in args.modelpath:
        if isinstance(elem, list):
            modelpaths.extend(elem)
        else:
            modelpaths.append(elem)

    args.color, args.label, args.linestyle, args.dashes, args.linewidth = at.trim_or_pad(
        len(args.modelpath), args.color, args.label, args.linestyle, args.dashes, args.linewidth)

    if args.gamma:
        args.escape_type = 'TYPE_GAMMA'

    if args.filter:
        defaultoutputfile = 'plotlightcurves.pdf'
    elif args.colour_evolution:
        defaultoutputfile = 'plot_colour_evolution.pdf'
    elif args.escape_type == 'TYPE_GAMMA':
        defaultoutputfile = 'plotlightcurve_gamma.pdf'
    elif args.escape_type == 'TYPE_RPKT':
        defaultoutputfile = 'plotlightcurve.pdf'
    else:
        defaultoutputfile = f'plotlightcurve_{args.escape_type}.pdf'

    if not args.outputfile:
        outputfolder = Path()
        args.outputfile = defaultoutputfile
    elif os.path.isdir(args.outputfile):
        outputfolder = Path(args.outputfile)
        args.outputfile = os.path.join(outputfolder, defaultoutputfile)

    filternames_conversion_dict = {'rs': 'r', 'gs': 'g', 'is': 'i'}
    if args.filter:
        make_band_lightcurves_plot(modelpaths, filternames_conversion_dict, outputfolder, args)

    elif args.colour_evolution:
        colour_evolution_plot(modelpaths, filternames_conversion_dict, outputfolder, args)
        print(f'Saved figure: {args.outputfile}')
    else:
        make_lightcurve_plot_from_lightcurve_out_files(args.modelpath, args.outputfile, args.frompackets,
                                                       args.escape_type, maxpacketfiles=args.maxpacketfiles, args=args)


if __name__ == "__main__":
    multiprocessing.freeze_support()
    main()<|MERGE_RESOLUTION|>--- conflicted
+++ resolved
@@ -848,14 +848,9 @@
     return linename
 
 
-<<<<<<< HEAD
-def plot_color_evolution_from_data(filter_names, lightcurvefilename, color, marker, filternames_conversion_dict,
-                                   ax, plotnumber, args):
-    lightcurve_from_data, metadata = read_lightcurve_data(lightcurvefilename)
-=======
-def plot_color_evolution_from_data(filter_names, lightcurvefilename, color, marker, filternames_conversion_dict, ax, plotnumber):
+def plot_color_evolution_from_data(filter_names, lightcurvefilename, color, marker,
+                                   filternames_conversion_dict, ax, plotnumber):
     lightcurve_from_data, metadata = read_reflightcurve_band_data(lightcurvefilename)
->>>>>>> 40ed7290
     filterdir = os.path.join(at.PYDIR, 'data/filters/')
 
     filter_data = []
