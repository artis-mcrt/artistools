--- conflicted
+++ resolved
@@ -209,7 +209,6 @@
     return lcdata
 
 
-<<<<<<< HEAD
 def generate_band_lightcurve_data(modelpath: Path, filters_list=["U", "B", "V", "R", "I"], angles=[-1]):
     """Method adapted from https://github.com/cinserra/S3/blob/master/src/s3/SMS.py"""
     from scipy.interpolate import interp1d
@@ -290,14 +289,10 @@
 
 
 def generate_band_lightcurve_data_deprecated(
-    modelpath: Path, args: argparse.Namespace, angle: int = -1, modelnumber: int | None = None
-=======
-def generate_band_lightcurve_data(
     modelpath: Path,
     args: argparse.Namespace,
     angle: int = -1,
     modelnumber: int | None = None,  # noqa: ARG001
->>>>>>> 93ecb970
 ) -> dict[str, t.Any]:
     """Integrate spectra to get band magnitude vs time. Method adapted from https://github.com/cinserra/S3/blob/master/src/s3/SMS.py."""
     from scipy.interpolate import interp1d
