---
name: Test and lint

on:
    push:
    merge_group:
    schedule:
        - cron: '0 10 * * 2'
    #pull_request:
    workflow_dispatch:
    repository_dispatch:
        types: [trigger_checks]

jobs:
    lint:
        name: Format, lint, and type check
        runs-on: macos-14
        steps:
            - name: Checkout Code
              uses: actions/checkout@v4
              with:
                  fetch-depth: 0

            - name: Set up Python
              uses: actions/setup-python@v5
              with:
                  python-version-file: .python-version

            - name: Cache rust build
              uses: actions/cache@v4
              with:
                  path: rust/target/
                  key: pytest-rust-target-${{ runner.os }}-${{ hashFiles('**/Cargo.lock') }}-${{ github.run_id }}
                  restore-keys: |
                      pytest-rust-target-${{ runner.os }}-${{ hashFiles('**/Cargo.lock') }}-
                      pytest-rust-target-${{ runner.os }}-

            - name: Install artistools
              run: |
                  curl -LsSf https://astral.sh/uv/install.sh | sh
                  uv pip install --system --upgrade pylint mypy ruff
                  uv pip install --system --upgrade --compile-bytecode --editable  .

            - name: Run Ruff
              if: always()
              run: ruff check --output-format=github  --exit-non-zero-on-fix .

            - name: Run Ruff Format
              if: always()
              run: ruff format --diff .

            - name: Run pyright
              if: always()
              uses: jakebailey/pyright-action@v2

            - name: Run mypy
              if: always()
              run: mypy --install-types --non-interactive

            - name: Run pylint
              if: always()
              run: pylint --output-format=github artistools

    pre-commit:
        runs-on: macos-14
        env:
            RUFF_OUTPUT_FORMAT: 'github'
        steps:
            - name: Checkout Code
              uses: actions/checkout@v4
              with:
                  fetch-depth: 0

            - name: Set up Python
              uses: actions/setup-python@v5
              with:
                  python-version-file: .python-version

            - name: Cache rust build
              uses: actions/cache@v4
              with:
                  path: rust/target/
                  key: pytest-rust-target-${{ runner.os }}-${{ hashFiles('**/Cargo.lock') }}-${{ github.run_id }}
                  restore-keys: |
                      pytest-rust-target-${{ runner.os }}-${{ hashFiles('**/Cargo.lock') }}-
                      pytest-rust-target-${{ runner.os }}-

            - name: Install artistools
              run: |
                  curl -LsSf https://astral.sh/uv/install.sh | sh
                  uv pip install --system --upgrade --compile-bytecode --editable  .

            - uses: pre-commit/action@v3.0.1

    superlinter:
        name: Super linter
        runs-on: ubuntu-24.04

        steps:
            - name: Checkout Code
              uses: actions/checkout@v4
              with:
                  # Full git history is needed to get a proper list of changed files within `super-linter`
                  fetch-depth: 0

            - name: Set up Python
              uses: actions/setup-python@v5
              with:
                  python-version-file: .python-version

            - name: Lint Code Base
              uses: github/super-linter/slim@v6
              env:
                  LINTER_RULES_PATH: ./
                  LOG_LEVEL: WARN
                  VALIDATE_GITHUB_ACTIONS: false
                  VALIDATE_GITLEAKS: false
                  VALIDATE_JSCPD: false
                  VALIDATE_PYTHON_BLACK: false
                  VALIDATE_CHECKOV: false
                  VALIDATE_PYTHON_FLAKE8: false
                  VALIDATE_PYTHON_ISORT: false
                  VALIDATE_PYTHON_PYLINT: false
                  VALIDATE_PYTHON_MYPY: false
                  VALIDATE_PYTHON_RUFF: false
                  YAML_ERROR_ON_WARNING: false
                  DEFAULT_BRANCH: main
                  GITHUB_TOKEN: ${{ secrets.GITHUB_TOKEN }}

    pytest:
<<<<<<< HEAD
        timeout-minutes: 30
        runs-on: ${{ endsWith(matrix.python-version, '-dev') && 'ubuntu-24.04' || 'macos-14' }}
        strategy:
            fail-fast: false
            matrix:
                python-version: ['3.10', '3.11', '3.12', '3.13-dev']
=======
        timeout-minutes: 20
        runs-on: ${{ matrix.os }}
        strategy:
            fail-fast: false
            matrix:
                os: [macos-14, ubuntu-24.04]
                python-version: ['3.10', '3.11', '3.12']
>>>>>>> 04bb8875
        env:
            OS: ${{ endsWith(matrix.python-version, '-dev') && 'ubuntu-24.04' || 'macos-14' }}
            PYTHON: ${{ matrix.python-version }}

        name: pytest ${{ matrix.os }} python ${{ matrix.python-version }}
        steps:
            - name: Checkout Code
              uses: actions/checkout@v4
              with:
                  fetch-depth: 0

            - name: Set up Python ${{ matrix.python-version }}
              uses: actions/setup-python@v5
              with:
                  python-version: ${{ matrix.python-version }}
                  check-latest: true
                  allow-prereleases: true

            - name: Show python version
              run: python3 --version --version && which python3

<<<<<<< HEAD
            - name: Install uv
              run: |
                  #curl -LsSf https://astral.sh/uv/install.sh | sh
                  python3 -m pip install uv

            - name: Install pre-release packages for 3.13
              if: ${{ endsWith(matrix.python-version, '-dev') }}
              run: |
                  python3 -m pip install -U --pre wrapt pip setuptools meson meson-python==0.13.1 maturin setuptools-scm wheel python-dateutil pytz tzdata ninja versioneer Cython
                  python3 -m pip install -i https://pypi.anaconda.org/scientific-python-nightly-wheels/simple numpy
                  python3 -m pip install --no-build-isolation -i https://pypi.anaconda.org/scientific-python-nightly-wheels/simple pandas
                  python3 -m pip install --pre -i https://pypi.anaconda.org/scientific-python-nightly-wheels/simple scipy-openblas64
                  python3 -m uv pip install git+https://github.com/python-pillow/Pillow.git
                  python3 -m pip install --upgrade --pre --index-url https://pypi.anaconda.org/scientific-python-nightly-wheels/simple --extra-index-url https://pypi.org/simple matplotlib
                  #python3 -m pip install --pre -i https://pypi.anaconda.org/scientific-python-nightly-wheels/simple pyarrow
                  python3 -m uv pip install git+https://github.com/indygreg/python-zstandard.git
                  python3 -m uv pip install --no-build-isolation imageio
                  #pip install --extra-index-url https://pypi.fury.io/arrow-nightlies/ --prefer-binary --pre pyarrow
                  #python3.13 -m uv pip install git+https://github.com/scipy/scipy.git
                  #python3 -m pip install --pre -i https://pypi.anaconda.org/scientific-python-nightly-wheels/simple scipy
                  python3 -m pip install --pre scipy
                  sudo apt install -y -V libarrow-dev
                  conda install -c arrow-nightlies pyarrow
                  grep -v -e '^extinction' -e '^pyvista' -e '^scipy' -e '^pyarrow' requirements.txt > requirements3.13.txt
                  PYO3_USE_ABI3_FORWARD_COMPATIBILITY=1 python3.13 -m uv pip install --no-build-isolation fastparquet
                  python3 -m pip install --no-build-isolation astropy
                  mv requirements3.13.txt requirements.txt
                  cat requirements.txt

            - name: Cache rust
=======
            - name: Cache rust build
>>>>>>> 04bb8875
              uses: actions/cache@v4
              with:
                  path: rust/target/
                  key: pytest-rust-target-${{ runner.os }}-${{ hashFiles('**/Cargo.lock') }}-${{ github.run_id }}
                  restore-keys: |
                      pytest-rust-target-${{ runner.os }}-${{ hashFiles('**/Cargo.lock') }}-
                      pytest-rust-target-${{ runner.os }}-

            - name: Install artistools
              run: |
<<<<<<< HEAD
                  #python3 -m uv pip install --prerelease=if-necessary-or-explicit --upgrade --compile-bytecode --editable  .
                  python3 -m pip install --pre --editable  .
=======
                  curl -LsSf https://astral.sh/uv/install.sh | sh
                  uv pip install --system --upgrade --compile-bytecode --editable  .
>>>>>>> 04bb8875

            - name: Cache test data
              uses: actions/cache@v4
              with:
                  enableCrossOsArchive: true
                  path: tests/data/*.tar.xz
                  key: testdata20231114

            - name: Download/extract test data
              working-directory: tests/data/
              run: source ./setuptestdata.sh

            - name: Check artistools command line tool
              run: |
                  artistools --help
                  artistools completions

            - name: Test with pytest
              run: |
                  pytest --cov=./ --cov-report=xml

            - name: Report coverage
              run: |
                  coverage report

            - name: Upload coverage to Codecov
              uses: codecov/codecov-action@v4
              with:
                  token: ${{ secrets.CODECOV_TOKEN }}
                  files: ./coverage.xml
                  # directory: ./coverage/reports/
                  flags: unittests
                  env_vars: OS,PYTHON
                  name: codecov-umbrella
                  fail_ci_if_error: false
                  # path_to_write_report: ./coverage/codecov_report.txt
                  verbose: true

            - name: Upload output files
              uses: actions/upload-artifact@v4
              with:
                  name: testoutput-${{ matrix.os }}-py${{ matrix.python-version }}
                  path: tests/output/<|MERGE_RESOLUTION|>--- conflicted
+++ resolved
@@ -128,24 +128,15 @@
                   GITHUB_TOKEN: ${{ secrets.GITHUB_TOKEN }}
 
     pytest:
-<<<<<<< HEAD
         timeout-minutes: 30
-        runs-on: ${{ endsWith(matrix.python-version, '-dev') && 'ubuntu-24.04' || 'macos-14' }}
-        strategy:
-            fail-fast: false
-            matrix:
-                python-version: ['3.10', '3.11', '3.12', '3.13-dev']
-=======
-        timeout-minutes: 20
         runs-on: ${{ matrix.os }}
         strategy:
             fail-fast: false
             matrix:
                 os: [macos-14, ubuntu-24.04]
-                python-version: ['3.10', '3.11', '3.12']
->>>>>>> 04bb8875
+                python-version: ['3.10', '3.11', '3.12', '3.13-dev']
         env:
-            OS: ${{ endsWith(matrix.python-version, '-dev') && 'ubuntu-24.04' || 'macos-14' }}
+            OS: ${{ matrix.os }}
             PYTHON: ${{ matrix.python-version }}
 
         name: pytest ${{ matrix.os }} python ${{ matrix.python-version }}
@@ -165,11 +156,10 @@
             - name: Show python version
               run: python3 --version --version && which python3
 
-<<<<<<< HEAD
             - name: Install uv
               run: |
-                  #curl -LsSf https://astral.sh/uv/install.sh | sh
-                  python3 -m pip install uv
+                  curl -LsSf https://astral.sh/uv/install.sh | sh
+                  #python3 -m pip install uv
 
             - name: Install pre-release packages for 3.13
               if: ${{ endsWith(matrix.python-version, '-dev') }}
@@ -195,10 +185,7 @@
                   mv requirements3.13.txt requirements.txt
                   cat requirements.txt
 
-            - name: Cache rust
-=======
             - name: Cache rust build
->>>>>>> 04bb8875
               uses: actions/cache@v4
               with:
                   path: rust/target/
@@ -209,13 +196,8 @@
 
             - name: Install artistools
               run: |
-<<<<<<< HEAD
-                  #python3 -m uv pip install --prerelease=if-necessary-or-explicit --upgrade --compile-bytecode --editable  .
-                  python3 -m pip install --pre --editable  .
-=======
-                  curl -LsSf https://astral.sh/uv/install.sh | sh
+                  #curl -LsSf https://astral.sh/uv/install.sh | sh
                   uv pip install --system --upgrade --compile-bytecode --editable  .
->>>>>>> 04bb8875
 
             - name: Cache test data
               uses: actions/cache@v4
